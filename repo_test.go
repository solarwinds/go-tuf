package tuf

import (
	"encoding/json"
	"errors"
	"fmt"
	"github.com/flynn/go-tuf/keystore"
	"io/ioutil"
	"os"
	"path/filepath"
	"testing"
	"time"

<<<<<<< HEAD
	"github.com/theupdateframework/go-tuf/data"
	"github.com/theupdateframework/go-tuf/encrypted"
	"github.com/theupdateframework/go-tuf/sign"
	"github.com/theupdateframework/go-tuf/util"
	"github.com/theupdateframework/go-tuf/verify"
=======
	"github.com/flynn/go-tuf/data"
	"github.com/flynn/go-tuf/encrypted"
	"github.com/flynn/go-tuf/util"
	"github.com/flynn/go-tuf/verify"
>>>>>>> 8be1470e
	"golang.org/x/crypto/ed25519"
	. "gopkg.in/check.v1"
)

// Hook up gocheck into the "go test" runner.
func Test(t *testing.T) { TestingT(t) }

type RepoSuite struct{}

var _ = Suite(&RepoSuite{})

func (RepoSuite) TestNewRepo(c *C) {
	testNewRepo(c, NewRepo)
}

func (RepoSuite) TestNewRepoIndent(c *C) {
	testNewRepo(c, func(local LocalStore, hashAlgorithms ...string) (*Repo, error) {
		return NewRepoIndent(local, "", "\t")
	})
}

// AssertNumUniqueKeys verifies that the number of unique root keys for a given role is as expected.
func (*RepoSuite) assertNumUniqueKeys(c *C, root *data.Root, role string, num int) {
	c.Assert(root.UniqueKeys()[role], HasLen, num)
}

func testNewRepo(c *C, newRepo func(local LocalStore, hashAlgorithms ...string) (*Repo, error)) {
	meta := map[string]json.RawMessage{
		"root.json": []byte(`{
		  "signed": {
		    "_type": "root",
		    "version": 1,
		    "expires": "2015-12-26T03:26:55.821520874Z",
		    "keys": {},
		    "roles": {}
		  },
		  "signatures": []
		}`),
		"targets.json": []byte(`{
		  "signed": {
		    "_type": "targets",
		    "version": 1,
		    "expires": "2015-03-26T03:26:55.82155686Z",
		    "targets": {}
		  },
		  "signatures": []
		}`),
		"snapshot.json": []byte(`{
		  "signed": {
		    "_type": "snapshot",
		    "version": 1,
		    "expires": "2015-01-02T03:26:55.821585981Z",
		    "meta": {}
		  },
		  "signatures": []
		}`),
		"timestamp.json": []byte(`{
		  "signed": {
		    "_type": "timestamp",
		    "version": 1,
		    "expires": "2014-12-27T03:26:55.821599702Z",
		    "meta": {}
		  },
		  "signatures": []
		}`),
	}
<<<<<<< HEAD
	local := MemoryStore(meta, nil)
	r, err := newRepo(local)
=======
	localStore := MemoryStore(meta, nil)
	manager := keystore.NewMemoryKeysManager()

	r, err := NewRepo(localStore, manager)
>>>>>>> 8be1470e
	c.Assert(err, IsNil)

	root, err := r.root()
	c.Assert(err, IsNil)
	c.Assert(root.Type, Equals, "root")
	c.Assert(root.Version, Equals, 1)
	c.Assert(root.Keys, NotNil)
	c.Assert(root.Keys, HasLen, 0)

	targets, err := r.targets()
	c.Assert(err, IsNil)
	c.Assert(targets.Type, Equals, "targets")
	c.Assert(targets.Version, Equals, 1)
	c.Assert(targets.Targets, NotNil)
	c.Assert(targets.Targets, HasLen, 0)

	snapshot, err := r.snapshot()
	c.Assert(err, IsNil)
	c.Assert(snapshot.Type, Equals, "snapshot")
	c.Assert(snapshot.Version, Equals, 1)
	c.Assert(snapshot.Meta, NotNil)
	c.Assert(snapshot.Meta, HasLen, 0)

	timestamp, err := r.timestamp()
	c.Assert(err, IsNil)
	c.Assert(timestamp.Type, Equals, "timestamp")
	c.Assert(timestamp.Version, Equals, 1)
	c.Assert(timestamp.Meta, NotNil)
	c.Assert(timestamp.Meta, HasLen, 0)
}

func (rs *RepoSuite) TestInit(c *C) {
	local := MemoryStore(
		make(map[string]json.RawMessage),
		map[string][]byte{"foo.txt": []byte("foo")},
	)
	memoryManager := keystore.NewMemoryKeysManager()
	r, err := NewRepo(local, memoryManager)
	c.Assert(err, IsNil)

	// Init() sets root.ConsistentSnapshot
	for _, v := range []bool{true, false} {
		c.Assert(r.Init(v), IsNil)
		root, err := r.root()
		c.Assert(err, IsNil)
		c.Assert(root.ConsistentSnapshot, Equals, v)
	}

	// Init() fails if targets have been added
	c.Assert(r.AddTarget("foo.txt", nil), IsNil)
	c.Assert(r.Init(true), Equals, ErrInitNotAllowed)
}

func genKey(c *C, r *Repo, role string) []string {
	keyids, err := r.GenKey(role)
	c.Assert(err, IsNil)
	c.Assert(len(keyids) > 0, Equals, true)
	return keyids
}

func (rs *RepoSuite) TestGenKey(c *C) {
	local := MemoryStore(make(map[string]json.RawMessage), nil)
	manager := keystore.NewMemoryKeysManager()
	r, err := NewRepo(local, manager)
	c.Assert(err, IsNil)

	// generate a key for an unknown role
	_, err = r.GenKey("foo")
	c.Assert(err, Equals, ErrInvalidRole{"foo"})

	// generate a root key
	ids := genKey(c, r, "root")

	// check root metadata is correct
	root, err := r.root()
	c.Assert(err, IsNil)
	c.Assert(root.Roles, NotNil)
	c.Assert(root.Roles, HasLen, 1)
	rs.assertNumUniqueKeys(c, root, "root", 1)
	rootRole, ok := root.Roles["root"]
	if !ok {
		c.Fatal("missing root role")
	}
	c.Assert(rootRole.KeyIDs, HasLen, 1)
	c.Assert(rootRole.KeyIDs, DeepEquals, ids)
	for _, keyID := range ids {
		k, ok := root.Keys[keyID]
		if !ok {
			c.Fatal("missing key")
		}
		c.Assert(k.IDs(), DeepEquals, ids)
		c.Assert(k.Value.Public, HasLen, ed25519.PublicKeySize)
	}

	// check root key + role are in db
	db, err := r.db()
	c.Assert(err, IsNil)
	for _, keyID := range ids {
		rootKey := db.GetKey(keyID)
		c.Assert(rootKey, NotNil)
		c.Assert(rootKey.IDs(), DeepEquals, ids)
		role := db.GetRole("root")
		c.Assert(role.KeyIDs, DeepEquals, util.StringSliceToSet(ids))

		// check the key was saved correctly
		localKeys, err := local.GetSigningKeys("root")
		c.Assert(err, IsNil)
		c.Assert(localKeys, HasLen, 1)
		c.Assert(localKeys[0].IDs(), DeepEquals, ids)

		// check RootKeys() is correct
		rootKeys, err := r.RootKeys()
		c.Assert(err, IsNil)
		c.Assert(rootKeys, HasLen, 1)
		c.Assert(rootKeys[0].IDs(), DeepEquals, rootKey.IDs())
		c.Assert(rootKeys[0].Value.Public, DeepEquals, rootKey.Value.Public)
	}

	rootKey := db.GetKey(ids[0])
	c.Assert(rootKey, NotNil)

<<<<<<< HEAD
	// generate two targets keys
	genKey(c, r, "targets")
	genKey(c, r, "targets")

	// check root metadata is correct
	root, err = r.root()
	c.Assert(err, IsNil)
	c.Assert(root.Roles, HasLen, 2)
	rs.assertNumUniqueKeys(c, root, "root", 1)
	rs.assertNumUniqueKeys(c, root, "targets", 2)
	targetsRole, ok := root.Roles["targets"]
	if !ok {
		c.Fatal("missing targets role")
	}
	c.Assert(targetsRole.KeyIDs, HasLen, 2)
	targetKeyIDs := make(map[string]struct{}, 2)
	db, err = r.db()
=======
	// check the key was saved correctly
	localKeys, err := manager.GetPrivateKeyHandles("root")
>>>>>>> 8be1470e
	c.Assert(err, IsNil)
	for _, id := range targetsRole.KeyIDs {
		targetKeyIDs[id] = struct{}{}
		_, ok = root.Keys[id]
		if !ok {
			c.Fatal("missing key")
		}
		key := db.GetKey(id)
		c.Assert(key, NotNil)
		c.Assert(key.ContainsID(id), Equals, true)
	}
	role := db.GetRole("targets")
	c.Assert(role.KeyIDs, DeepEquals, targetKeyIDs)

	// check RootKeys() is unchanged
	rootKeys, err := r.RootKeys()
	c.Assert(err, IsNil)
	c.Assert(rootKeys, HasLen, 1)
	c.Assert(rootKeys[0].IDs(), DeepEquals, rootKey.IDs())

	// check the keys were saved correctly
	localKeys, err := local.GetSigningKeys("targets")
	c.Assert(err, IsNil)
	c.Assert(localKeys, HasLen, 2)
	for _, key := range localKeys {
		found := false
		for _, id := range targetsRole.KeyIDs {
			if key.ContainsID(id) {
				found = true
				break
			}
		}
		if !found {
			c.Fatal("missing key")
		}
	}

	// check root.json got staged
	meta, err := local.GetMeta()
	c.Assert(err, IsNil)
	rootJSON, ok := meta["root.json"]
	if !ok {
		c.Fatal("missing root metadata")
	}
	s := &data.Signed{}
	c.Assert(json.Unmarshal(rootJSON, s), IsNil)
	stagedRoot := &data.Root{}
	c.Assert(json.Unmarshal(s.Signed, stagedRoot), IsNil)
	c.Assert(stagedRoot.Type, Equals, root.Type)
	c.Assert(stagedRoot.Version, Equals, root.Version)
	c.Assert(stagedRoot.Expires.UnixNano(), Equals, root.Expires.UnixNano())

	// make sure both root and stagedRoot have evaluated IDs(), otherwise
	// DeepEquals will fail because those values might not have been
	// computed yet.
	for _, key := range root.Keys {
		key.IDs()
	}
	for _, key := range stagedRoot.Keys {
		key.IDs()
	}
	c.Assert(stagedRoot.Keys, DeepEquals, root.Keys)
	c.Assert(stagedRoot.Roles, DeepEquals, root.Roles)
}

func addPrivateKey(c *C, r *Repo, role string, key *sign.PrivateKey) []string {
	err := r.AddPrivateKey(role, key)
	c.Assert(err, IsNil)
	keyids := key.PublicData().IDs()
	c.Assert(len(keyids) > 0, Equals, true)
	return keyids
}

func addGeneratedPrivateKey(c *C, r *Repo, role string) []string {
	key, err := sign.GenerateEd25519Key()
	c.Assert(err, IsNil)
	return addPrivateKey(c, r, role, key)
}

func (rs *RepoSuite) TestAddPrivateKey(c *C) {
	local := MemoryStore(make(map[string]json.RawMessage), nil)
	r, err := NewRepo(local)
	c.Assert(err, IsNil)

	// generate a key for an unknown role
	key, err := sign.GenerateEd25519Key()
	c.Assert(err, IsNil)
	err = r.AddPrivateKey("foo", key)
	c.Assert(err, Equals, ErrInvalidRole{"foo"})

	// add a root key
	ids := addPrivateKey(c, r, "root", key)

	// check root metadata is correct
	root, err := r.root()
	c.Assert(err, IsNil)
	c.Assert(root.Version, Equals, 1)
	c.Assert(root.Roles, NotNil)
	c.Assert(root.Roles, HasLen, 1)
	rs.assertNumUniqueKeys(c, root, "root", 1)
	rootRole, ok := root.Roles["root"]
	if !ok {
		c.Fatal("missing root role")
	}
	c.Assert(rootRole.KeyIDs, HasLen, 1)
	c.Assert(rootRole.KeyIDs, DeepEquals, ids)
	for _, keyID := range ids {
		k, ok := root.Keys[keyID]
		if !ok {
			c.Fatalf("missing key %s", keyID)
		}
		c.Assert(k.IDs(), DeepEquals, ids)
		c.Assert(k.Value.Public, HasLen, ed25519.PublicKeySize)
	}

	// check root key + role are in db
	db, err := r.db()
	c.Assert(err, IsNil)
	for _, keyID := range ids {
		rootKey := db.GetKey(keyID)
		c.Assert(rootKey, NotNil)
		c.Assert(rootKey.IDs(), DeepEquals, ids)
		role := db.GetRole("root")
		c.Assert(role.KeyIDs, DeepEquals, util.StringSliceToSet(ids))

		// check the key was saved correctly
		localKeys, err := local.GetSigningKeys("root")
		c.Assert(err, IsNil)
		c.Assert(localKeys, HasLen, 1)
		c.Assert(localKeys[0].IDs(), DeepEquals, ids)

		// check RootKeys() is correct
		rootKeys, err := r.RootKeys()
		c.Assert(err, IsNil)
		c.Assert(rootKeys, HasLen, 1)
		c.Assert(rootKeys[0].IDs(), DeepEquals, rootKey.IDs())
		c.Assert(rootKeys[0].Value.Public, DeepEquals, rootKey.Value.Public)
	}

	rootKey := db.GetKey(ids[0])
	c.Assert(rootKey, NotNil)

	// generate two targets keys
	addGeneratedPrivateKey(c, r, "targets")
	addGeneratedPrivateKey(c, r, "targets")

	// check root metadata is correct
	root, err = r.root()
	c.Assert(err, IsNil)
	c.Assert(root.Roles, HasLen, 2)
	rs.assertNumUniqueKeys(c, root, "root", 1)
	rs.assertNumUniqueKeys(c, root, "targets", 2)
	targetsRole, ok := root.Roles["targets"]
	if !ok {
		c.Fatal("missing targets role")
	}
	c.Assert(targetsRole.KeyIDs, HasLen, 2)
	targetKeyIDs := make(map[string]struct{}, 2)
	db, err = r.db()
	c.Assert(err, IsNil)
	for _, id := range targetsRole.KeyIDs {
		targetKeyIDs[id] = struct{}{}
		_, ok = root.Keys[id]
		if !ok {
			c.Fatal("missing key")
		}
		key := db.GetKey(id)
		c.Assert(key, NotNil)
		c.Assert(key.ContainsID(id), Equals, true)
	}
	role := db.GetRole("targets")
	c.Assert(role.KeyIDs, DeepEquals, targetKeyIDs)

	// check RootKeys() is unchanged
	rootKeys, err := r.RootKeys()
	c.Assert(err, IsNil)
	c.Assert(rootKeys, HasLen, 1)
	c.Assert(rootKeys[0].IDs(), DeepEquals, rootKey.IDs())

	// check the keys were saved correctly
<<<<<<< HEAD
	localKeys, err := local.GetSigningKeys("targets")
=======
	localKeys, err = manager.GetPrivateKeyHandles("targets")
>>>>>>> 8be1470e
	c.Assert(err, IsNil)
	c.Assert(localKeys, HasLen, 2)
	for _, key := range localKeys {
		found := false
		for _, id := range targetsRole.KeyIDs {
			if key.ContainsID(id) {
				found = true
				break
			}
		}
		if !found {
			c.Fatal("missing key")
		}
	}

	// check root.json got staged
	meta, err := local.GetMeta()
	c.Assert(err, IsNil)
	rootJSON, ok := meta["root.json"]
	if !ok {
		c.Fatal("missing root metadata")
	}
	s := &data.Signed{}
	c.Assert(json.Unmarshal(rootJSON, s), IsNil)
	stagedRoot := &data.Root{}
	c.Assert(json.Unmarshal(s.Signed, stagedRoot), IsNil)
	c.Assert(stagedRoot.Type, Equals, root.Type)
	c.Assert(stagedRoot.Version, Equals, root.Version)
	c.Assert(stagedRoot.Expires.UnixNano(), Equals, root.Expires.UnixNano())

	// make sure both root and stagedRoot have evaluated IDs(), otherwise
	// DeepEquals will fail because those values might not have been
	// computed yet.
	for _, key := range root.Keys {
		key.IDs()
	}
	for _, key := range stagedRoot.Keys {
		key.IDs()
	}
	c.Assert(stagedRoot.Keys, DeepEquals, root.Keys)
	c.Assert(stagedRoot.Roles, DeepEquals, root.Roles)

	// commit to make sure we don't modify metadata after committing metadata.
	addGeneratedPrivateKey(c, r, "snapshot")
	addGeneratedPrivateKey(c, r, "timestamp")
	c.Assert(r.AddTargets([]string{}, nil), IsNil)
	c.Assert(r.Snapshot(CompressionTypeNone), IsNil)
	c.Assert(r.Timestamp(), IsNil)
	c.Assert(r.Commit(), IsNil)

	// add the same root key to make sure the metadata is unmodified.
	oldRoot, err := r.root()
	c.Assert(err, IsNil)
	addPrivateKey(c, r, "root", key)
	newRoot, err := r.root()
	c.Assert(err, IsNil)
	c.Assert(oldRoot, DeepEquals, newRoot)
	if _, ok := r.versionUpdated["root.json"]; ok {
		c.Fatal("root should not be marked dirty")
	}
}

func (rs *RepoSuite) TestRevokeKey(c *C) {
	local := MemoryStore(make(map[string]json.RawMessage), nil)
	manager := keystore.NewMemoryKeysManager()
	r, err := NewRepo(local, manager)
	c.Assert(err, IsNil)

	// revoking a key for an unknown role returns ErrInvalidRole
	c.Assert(r.RevokeKey("foo", ""), DeepEquals, ErrInvalidRole{"foo"})

	// revoking a key which doesn't exist returns ErrKeyNotFound
	c.Assert(r.RevokeKey("root", "nonexistent"), DeepEquals, ErrKeyNotFound{"root", "nonexistent"})

	// generate keys
	genKey(c, r, "root")
	target1IDs := genKey(c, r, "targets")
	target2IDs := genKey(c, r, "targets")
	genKey(c, r, "snapshot")
	genKey(c, r, "timestamp")
	root, err := r.root()
	c.Assert(err, IsNil)
	c.Assert(root.Roles, NotNil)
	c.Assert(root.Roles, HasLen, 4)
	c.Assert(root.Keys, NotNil)
	rs.assertNumUniqueKeys(c, root, "root", 1)
	rs.assertNumUniqueKeys(c, root, "targets", 2)
	rs.assertNumUniqueKeys(c, root, "snapshot", 1)
	rs.assertNumUniqueKeys(c, root, "timestamp", 1)

	// revoke a key
	targetsRole, ok := root.Roles["targets"]
	if !ok {
		c.Fatal("missing targets role")
	}
	c.Assert(targetsRole.KeyIDs, HasLen, len(target1IDs)+len(target2IDs))
	id := targetsRole.KeyIDs[0]
	c.Assert(r.RevokeKey("targets", id), IsNil)

	// make sure all the other key ids were also revoked
	for _, id := range target1IDs {
		c.Assert(r.RevokeKey("targets", id), DeepEquals, ErrKeyNotFound{"targets", id})
	}

	// check root was updated
	root, err = r.root()
	c.Assert(err, IsNil)
	c.Assert(root.Roles, NotNil)
	c.Assert(root.Roles, HasLen, 4)
	c.Assert(root.Keys, NotNil)
	rs.assertNumUniqueKeys(c, root, "root", 1)
	rs.assertNumUniqueKeys(c, root, "targets", 1)
	rs.assertNumUniqueKeys(c, root, "snapshot", 1)
	rs.assertNumUniqueKeys(c, root, "timestamp", 1)
	targetsRole, ok = root.Roles["targets"]
	if !ok {
		c.Fatal("missing targets role")
	}
	c.Assert(targetsRole.KeyIDs, HasLen, 1)
	c.Assert(targetsRole.KeyIDs, DeepEquals, target2IDs)
}

func (rs *RepoSuite) TestSign(c *C) {
	meta := map[string]json.RawMessage{"root.json": []byte(`{"signed":{},"signatures":[]}`)}
	local := MemoryStore(meta, nil)
	manager := keystore.NewMemoryKeysManager()
	r, err := NewRepo(local, manager)
	c.Assert(err, IsNil)

	// signing with no keys returns ErrInsufficientKeys
	c.Assert(r.Sign("root.json"), Equals, ErrInsufficientKeys{"root.json"})

	checkSigIDs := func(keyIDs ...string) {
		meta, err := local.GetMeta()
		c.Assert(err, IsNil)
		rootJSON, ok := meta["root.json"]
		if !ok {
			c.Fatal("missing root.json")
		}
		s := &data.Signed{}
		c.Assert(json.Unmarshal(rootJSON, s), IsNil)
		c.Assert(s.Signatures, HasLen, len(keyIDs))
		for i, id := range keyIDs {
			c.Assert(s.Signatures[i].KeyID, Equals, id)
		}
	}

	// signing with an available key generates a signature
	key, err := keystore.GenerateEd25519Key()
	c.Assert(err, IsNil)
	c.Assert(manager.SavePrivateKey("root", key), IsNil)
	c.Assert(r.Sign("root.json"), IsNil)
	checkSigIDs(key.PublicData().IDs()...)

	// signing again does not generate a duplicate signature
	c.Assert(r.Sign("root.json"), IsNil)
	checkSigIDs(key.PublicData().IDs()...)

	// signing with a new available key generates another signature
	newKey, err := keystore.GenerateEd25519Key()
	c.Assert(err, IsNil)
	c.Assert(manager.SavePrivateKey("root", newKey), IsNil)
	c.Assert(r.Sign("root.json"), IsNil)
	checkSigIDs(append(key.PublicData().IDs(), newKey.PublicData().IDs()...)...)
}

func (rs *RepoSuite) TestCommit(c *C) {
	files := map[string][]byte{"foo.txt": []byte("foo"), "bar.txt": []byte("bar")}
	local := MemoryStore(make(map[string]json.RawMessage), files)
	manager := keystore.NewMemoryKeysManager()
	r, err := NewRepo(local, manager)
	c.Assert(err, IsNil)

	// commit without root.json
	c.Assert(r.Commit(), DeepEquals, ErrMissingMetadata{"root.json"})

	// commit without targets.json
	genKey(c, r, "root")
	c.Assert(r.Commit(), DeepEquals, ErrMissingMetadata{"targets.json"})

	// commit without snapshot.json
	genKey(c, r, "targets")
	c.Assert(r.AddTarget("foo.txt", nil), IsNil)
	c.Assert(r.Commit(), DeepEquals, ErrMissingMetadata{"snapshot.json"})

	// commit without timestamp.json
	genKey(c, r, "snapshot")
	c.Assert(r.Snapshot(CompressionTypeNone), IsNil)
	c.Assert(r.Commit(), DeepEquals, ErrMissingMetadata{"timestamp.json"})

	// commit with timestamp.json but no timestamp key
	c.Assert(r.Timestamp(), IsNil)
	c.Assert(r.Commit(), DeepEquals, ErrInsufficientSignatures{"timestamp.json", verify.ErrNoSignatures})

	// commit success
	genKey(c, r, "timestamp")
	c.Assert(r.Snapshot(CompressionTypeNone), IsNil)
	c.Assert(r.Timestamp(), IsNil)
	c.Assert(r.Commit(), IsNil)

	// commit with an invalid root hash in snapshot.json due to new key creation
	genKey(c, r, "targets")
	c.Assert(r.Sign("targets.json"), IsNil)
	c.Assert(r.Commit(), DeepEquals, errors.New("tuf: invalid root.json in snapshot.json: wrong length, expected 1740 got 2046"))

	// commit with an invalid targets hash in snapshot.json
	c.Assert(r.Snapshot(CompressionTypeNone), IsNil)
	c.Assert(r.AddTarget("bar.txt", nil), IsNil)
	c.Assert(r.Commit(), DeepEquals, errors.New("tuf: invalid targets.json in snapshot.json: wrong length, expected 725 got 899"))

	// commit with an invalid timestamp
	c.Assert(r.Snapshot(CompressionTypeNone), IsNil)
	// TODO: Change this test once Snapshot() supports compression and we
	//       can guarantee the error will end in "wrong length" by
	//       compressing a file and thus changing the size of snapshot.json
	err = r.Commit()
	c.Assert(err, NotNil)
	c.Assert(err.Error()[0:44], Equals, "tuf: invalid snapshot.json in timestamp.json")

	// commit with a role's threshold greater than number of keys
	root, err := r.root()
	c.Assert(err, IsNil)
	role, ok := root.Roles["timestamp"]
	if !ok {
		c.Fatal("missing timestamp role")
	}
	c.Assert(role.KeyIDs, HasLen, 1)
	c.Assert(role.Threshold, Equals, 1)
	c.Assert(r.RevokeKey("timestamp", role.KeyIDs[0]), IsNil)
	c.Assert(r.Snapshot(CompressionTypeNone), IsNil)
	c.Assert(r.Timestamp(), IsNil)
	c.Assert(r.Commit(), DeepEquals, ErrNotEnoughKeys{"timestamp", 0, 1})
}

func (rs *RepoSuite) TestCommitVersions(c *C) {
	files := map[string][]byte{"foo.txt": []byte("foo")}
	local := MemoryStore(make(map[string]json.RawMessage), files)
	r, err := NewRepo(local)
	c.Assert(err, IsNil)

	genKey(c, r, "root")
	genKey(c, r, "targets")
	genKey(c, r, "snapshot")
	genKey(c, r, "timestamp")

	c.Assert(r.AddTarget("foo.txt", nil), IsNil)
	c.Assert(r.Snapshot(CompressionTypeNone), IsNil)
	c.Assert(r.Timestamp(), IsNil)
	c.Assert(r.Commit(), IsNil)

	// on initial commit everything should be at version 1.
	rootVersion, err := r.RootVersion()
	c.Assert(err, IsNil)
	c.Assert(rootVersion, Equals, 1)

	targetsVersion, err := r.TargetsVersion()
	c.Assert(err, IsNil)
	c.Assert(targetsVersion, Equals, 1)

	snapshotVersion, err := r.SnapshotVersion()
	c.Assert(err, IsNil)
	c.Assert(snapshotVersion, Equals, 1)

	timestampVersion, err := r.SnapshotVersion()
	c.Assert(err, IsNil)
	c.Assert(timestampVersion, Equals, 1)

	// taking a snapshot should only incremept snapshot and timestamp.
	c.Assert(r.Snapshot(CompressionTypeNone), IsNil)
	c.Assert(r.Timestamp(), IsNil)
	c.Assert(r.Commit(), IsNil)

	rootVersion, err = r.RootVersion()
	c.Assert(err, IsNil)
	c.Assert(rootVersion, Equals, 1)

	targetsVersion, err = r.TargetsVersion()
	c.Assert(err, IsNil)
	c.Assert(targetsVersion, Equals, 1)

	snapshotVersion, err = r.SnapshotVersion()
	c.Assert(err, IsNil)
	c.Assert(snapshotVersion, Equals, 2)

	timestampVersion, err = r.SnapshotVersion()
	c.Assert(err, IsNil)
	c.Assert(timestampVersion, Equals, 2)

	// rotating multiple keys should increment the root once.
	genKey(c, r, "targets")
	genKey(c, r, "snapshot")
	genKey(c, r, "timestamp")
	c.Assert(r.Snapshot(CompressionTypeNone), IsNil)
	c.Assert(r.Timestamp(), IsNil)
	c.Assert(r.Commit(), IsNil)

	rootVersion, err = r.RootVersion()
	c.Assert(err, IsNil)
	c.Assert(rootVersion, Equals, 2)

	targetsVersion, err = r.TargetsVersion()
	c.Assert(err, IsNil)
	c.Assert(targetsVersion, Equals, 1)

	snapshotVersion, err = r.SnapshotVersion()
	c.Assert(err, IsNil)
	c.Assert(snapshotVersion, Equals, 3)

	timestampVersion, err = r.SnapshotVersion()
	c.Assert(err, IsNil)
	c.Assert(timestampVersion, Equals, 3)
}

type tmpDir struct {
	path string
	c    *C
}

func newTmpDir(c *C) *tmpDir {
	return &tmpDir{path: c.MkDir(), c: c}
}

func (t *tmpDir) assertExists(path string) {
	if _, err := os.Stat(filepath.Join(t.path, path)); os.IsNotExist(err) {
		t.c.Fatalf("expected path to exist but it doesn't: %s", path)
	}
}

func (t *tmpDir) assertNotExist(path string) {
	if _, err := os.Stat(filepath.Join(t.path, path)); !os.IsNotExist(err) {
		t.c.Fatalf("expected path to not exist but it does: %s", path)
	}
}

func (t *tmpDir) assertHashedFilesExist(path string, hashes data.Hashes) {
	t.c.Assert(len(hashes) > 0, Equals, true)
	for _, path := range util.HashedPaths(path, hashes) {
		t.assertExists(path)
	}
}

func (t *tmpDir) assertHashedFilesNotExist(path string, hashes data.Hashes) {
	t.c.Assert(len(hashes) > 0, Equals, true)
	for _, path := range util.HashedPaths(path, hashes) {
		t.assertNotExist(path)
	}
}

func (t *tmpDir) assertVersionedFileExist(path string, version int) {
	t.assertExists(util.VersionedPath(path, version))
}

func (t *tmpDir) assertVersionedFileNotExist(path string, version int) {
	t.assertNotExist(util.VersionedPath(path, version))
}

func (t *tmpDir) assertEmpty(dir string) {
	path := filepath.Join(t.path, dir)
	f, err := os.Stat(path)
	if os.IsNotExist(err) {
		t.c.Fatalf("expected dir to exist but it doesn't: %s", dir)
	}
	t.c.Assert(err, IsNil)
	t.c.Assert(f.IsDir(), Equals, true)
	entries, err := ioutil.ReadDir(path)
	t.c.Assert(err, IsNil)
	// check that all (if any) entries are also empty
	for _, e := range entries {
		t.assertEmpty(filepath.Join(dir, e.Name()))
	}
}

func (t *tmpDir) assertFileContent(path, content string) {
	actual := t.readFile(path)
	t.c.Assert(string(actual), Equals, content)
}

func (t *tmpDir) stagedTargetPath(path string) string {
	return filepath.Join(t.path, "staged", "targets", path)
}

func (t *tmpDir) writeStagedTarget(path, data string) {
	path = t.stagedTargetPath(path)
	t.c.Assert(os.MkdirAll(filepath.Dir(path), 0755), IsNil)
	t.c.Assert(ioutil.WriteFile(path, []byte(data), 0644), IsNil)
}

func (t *tmpDir) readFile(path string) []byte {
	t.assertExists(path)
	data, err := ioutil.ReadFile(filepath.Join(t.path, path))
	t.c.Assert(err, IsNil)
	return data
}

func (rs *RepoSuite) TestCommitFileSystem(c *C) {
	tmp := newTmpDir(c)
	local := FileSystemStore(tmp.path)
	manager := keystore.NewMemoryKeysManager()
	r, err := NewRepo(local, manager)
	c.Assert(err, IsNil)

	// don't use consistent snapshots to make the checks simpler
	c.Assert(r.Init(false), IsNil)

	// cleaning with nothing staged or committed should fail
	c.Assert(r.Clean(), Equals, ErrNewRepository)

	// generating keys should stage root.json and create repo dirs
	genKey(c, r, "root")
	genKey(c, r, "targets")
	genKey(c, r, "snapshot")
	genKey(c, r, "timestamp")
	tmp.assertExists("staged/root.json")
	tmp.assertEmpty("repository")
	tmp.assertEmpty("staged/targets")

	// cleaning with nothing committed should fail
	c.Assert(r.Clean(), Equals, ErrNewRepository)

	// adding a non-existent file fails
	c.Assert(r.AddTarget("foo.txt", nil), Equals, ErrFileNotFound{tmp.stagedTargetPath("foo.txt")})
	tmp.assertEmpty("repository")

	// adding a file stages targets.json
	tmp.writeStagedTarget("foo.txt", "foo")
	c.Assert(r.AddTarget("foo.txt", nil), IsNil)
	tmp.assertExists("staged/targets.json")
	tmp.assertEmpty("repository")
	t, err := r.targets()
	c.Assert(err, IsNil)
	c.Assert(t.Targets, HasLen, 1)
	if _, ok := t.Targets["foo.txt"]; !ok {
		c.Fatal("missing target file: foo.txt")
	}

	// Snapshot() stages snapshot.json
	c.Assert(r.Snapshot(CompressionTypeNone), IsNil)
	tmp.assertExists("staged/snapshot.json")
	tmp.assertEmpty("repository")

	// Timestamp() stages timestamp.json
	c.Assert(r.Timestamp(), IsNil)
	tmp.assertExists("staged/timestamp.json")
	tmp.assertEmpty("repository")

	// committing moves files from staged -> repository
	c.Assert(r.Commit(), IsNil)
	tmp.assertExists("repository/root.json")
	tmp.assertExists("repository/targets.json")
	tmp.assertExists("repository/snapshot.json")
	tmp.assertExists("repository/timestamp.json")
	tmp.assertFileContent("repository/targets/foo.txt", "foo")
	tmp.assertEmpty("staged/targets")
	tmp.assertEmpty("staged")

	// adding and committing another file moves it into repository/targets
	tmp.writeStagedTarget("path/to/bar.txt", "bar")
	c.Assert(r.AddTarget("path/to/bar.txt", nil), IsNil)
	tmp.assertExists("staged/targets.json")
	c.Assert(r.Snapshot(CompressionTypeNone), IsNil)
	c.Assert(r.Timestamp(), IsNil)
	c.Assert(r.Commit(), IsNil)
	tmp.assertFileContent("repository/targets/foo.txt", "foo")
	tmp.assertFileContent("repository/targets/path/to/bar.txt", "bar")
	tmp.assertEmpty("staged/targets")
	tmp.assertEmpty("staged")

	// removing and committing a file removes it from repository/targets
	c.Assert(r.RemoveTarget("foo.txt"), IsNil)
	tmp.assertExists("staged/targets.json")
	c.Assert(r.Snapshot(CompressionTypeNone), IsNil)
	c.Assert(r.Timestamp(), IsNil)
	c.Assert(r.Commit(), IsNil)
	tmp.assertNotExist("repository/targets/foo.txt")
	tmp.assertFileContent("repository/targets/path/to/bar.txt", "bar")
	tmp.assertEmpty("staged/targets")
	tmp.assertEmpty("staged")
}

func (rs *RepoSuite) TestCommitFileSystemWithNewRepositories(c *C) {
	tmp := newTmpDir(c)

	newRepo := func() *Repo {
		local := FileSystemStore(tmp.path, nil)
		r, err := NewRepo(local)
		c.Assert(err, IsNil)
		return r
	}

	genKey(c, newRepo(), "root")
	genKey(c, newRepo(), "targets")
	genKey(c, newRepo(), "snapshot")
	genKey(c, newRepo(), "timestamp")

	tmp.writeStagedTarget("foo.txt", "foo")
	c.Assert(newRepo().AddTarget("foo.txt", nil), IsNil)
	c.Assert(newRepo().Snapshot(CompressionTypeNone), IsNil)
	c.Assert(newRepo().Timestamp(), IsNil)
	c.Assert(newRepo().Commit(), IsNil)
}

func (rs *RepoSuite) TestConsistentSnapshot(c *C) {
	tmp := newTmpDir(c)
	local := FileSystemStore(tmp.path)
	manager := keystore.NewMemoryKeysManager()
	r, err := NewRepo(local, manager, "sha512", "sha256")
	c.Assert(err, IsNil)

	genKey(c, r, "root")
	genKey(c, r, "targets")
	genKey(c, r, "snapshot")
	genKey(c, r, "timestamp")
	tmp.writeStagedTarget("foo.txt", "foo")
	c.Assert(r.AddTarget("foo.txt", nil), IsNil)
	tmp.writeStagedTarget("dir/bar.txt", "bar")
	c.Assert(r.AddTarget("dir/bar.txt", nil), IsNil)
	c.Assert(r.Snapshot(CompressionTypeNone), IsNil)
	c.Assert(r.Timestamp(), IsNil)
	c.Assert(r.Commit(), IsNil)

	versions, err := r.fileVersions()
	c.Assert(err, IsNil)
	c.Assert(versions["root.json"], Equals, 1)
	c.Assert(versions["targets.json"], Equals, 1)
	c.Assert(versions["snapshot.json"], Equals, 1)

	hashes, err := r.fileHashes()
	c.Assert(err, IsNil)

	// root.json, targets.json and snapshot.json should exist at both versioned and unversioned paths
	for _, path := range []string{"root.json", "targets.json", "snapshot.json"} {
		repoPath := filepath.Join("repository", path)
		tmp.assertHashedFilesNotExist(repoPath, hashes[path])
		tmp.assertVersionedFileExist(repoPath, versions[path])
		tmp.assertExists(repoPath)
	}

	// target files should exist at hashed but not unhashed paths
	for _, path := range []string{"targets/foo.txt", "targets/dir/bar.txt"} {
		repoPath := filepath.Join("repository", path)
		tmp.assertHashedFilesExist(repoPath, hashes[path])
		tmp.assertNotExist(repoPath)
	}

	// timestamp.json should exist at an unversioned and unhashed path (it doesn't have a hash)
	c.Assert(hashes["repository/timestamp.json"], IsNil)
	tmp.assertVersionedFileNotExist("repository/timestamp.json", versions["repository/timestamp.json"])
	tmp.assertExists("repository/timestamp.json")

	// removing a file should remove the hashed files
	c.Assert(r.RemoveTarget("foo.txt"), IsNil)
	c.Assert(r.Snapshot(CompressionTypeNone), IsNil)
	c.Assert(r.Timestamp(), IsNil)
	c.Assert(r.Commit(), IsNil)

	versions, err = r.fileVersions()
	c.Assert(err, IsNil)
	c.Assert(versions["root.json"], Equals, 1)
	c.Assert(versions["targets.json"], Equals, 2)
	c.Assert(versions["snapshot.json"], Equals, 2)

	// Save the old hashes for foo.txt to make sure we can assert it doesn't exist later.
	fooHashes := hashes["targets/foo.txt"]
	hashes, err = r.fileHashes()
	c.Assert(err, IsNil)

	// root.json, targets.json and snapshot.json should exist at both versioned and unversioned paths
	for _, path := range []string{"root.json", "targets.json", "snapshot.json"} {
		repoPath := filepath.Join("repository", path)
		tmp.assertHashedFilesNotExist(repoPath, hashes[path])
		tmp.assertVersionedFileExist(repoPath, versions[path])
		tmp.assertExists(repoPath)
	}

	tmp.assertHashedFilesNotExist("repository/targets/foo.txt", fooHashes)
	tmp.assertNotExist("repository/targets/foo.txt")

	// targets should be returned by new repo
	newRepo, err := NewRepo(local, manager,"sha512", "sha256")
	c.Assert(err, IsNil)
	t, err := newRepo.targets()
	c.Assert(err, IsNil)
	c.Assert(t.Targets, HasLen, 1)
	if _, ok := t.Targets["dir/bar.txt"]; !ok {
		c.Fatal("missing targets file: dir/bar.txt")
	}
}

func (rs *RepoSuite) TestExpiresAndVersion(c *C) {
	files := map[string][]byte{"foo.txt": []byte("foo")}
	local := MemoryStore(make(map[string]json.RawMessage), files)
	manager := keystore.NewMemoryKeysManager()
	r, err := NewRepo(local, manager)
	c.Assert(err, IsNil)

	past := time.Now().Add(-1 * time.Second)
	_, genKeyErr := r.GenKeyWithExpires("root", past)
	for _, err := range []error{
		genKeyErr,
		r.AddTargetWithExpires("foo.txt", nil, past),
		r.RemoveTargetWithExpires("foo.txt", past),
		r.SnapshotWithExpires(CompressionTypeNone, past),
		r.TimestampWithExpires(past),
	} {
		c.Assert(err, Equals, ErrInvalidExpires{past})
	}

	genKey(c, r, "root")
	genKey(c, r, "targets")
	genKey(c, r, "snapshot")
	genKey(c, r, "timestamp")

	c.Assert(r.AddTargets([]string{}, nil), IsNil)
	c.Assert(r.Snapshot(CompressionTypeNone), IsNil)
	c.Assert(r.Timestamp(), IsNil)
	c.Assert(r.Commit(), IsNil)

	root, err := r.root()
	c.Assert(err, IsNil)
	c.Assert(root.Version, Equals, 1)

	expires := time.Now().Add(24 * time.Hour)
	_, err = r.GenKeyWithExpires("root", expires)
	c.Assert(err, IsNil)
	c.Assert(r.Snapshot(CompressionTypeNone), IsNil)
	c.Assert(r.Timestamp(), IsNil)
	c.Assert(r.Commit(), IsNil)
	root, err = r.root()
	c.Assert(err, IsNil)
	c.Assert(root.Expires.Unix(), DeepEquals, expires.Round(time.Second).Unix())
	c.Assert(root.Version, Equals, 2)

	expires = time.Now().Add(12 * time.Hour)
	role, ok := root.Roles["root"]
	if !ok {
		c.Fatal("missing root role")
	}
	c.Assert(role.KeyIDs, HasLen, 2)
	c.Assert(r.RevokeKeyWithExpires("root", role.KeyIDs[0], expires), IsNil)
	c.Assert(r.Snapshot(CompressionTypeNone), IsNil)
	c.Assert(r.Timestamp(), IsNil)
	c.Assert(r.Commit(), IsNil)
	root, err = r.root()
	c.Assert(err, IsNil)
	c.Assert(root.Expires.Unix(), DeepEquals, expires.Round(time.Second).Unix())
	c.Assert(root.Version, Equals, 3)

	expires = time.Now().Add(6 * time.Hour)
	c.Assert(r.AddTargetWithExpires("foo.txt", nil, expires), IsNil)
	c.Assert(r.Snapshot(CompressionTypeNone), IsNil)
	c.Assert(r.Timestamp(), IsNil)
	c.Assert(r.Commit(), IsNil)
	targets, err := r.targets()
	c.Assert(err, IsNil)
	c.Assert(targets.Expires.Unix(), Equals, expires.Round(time.Second).Unix())
	c.Assert(targets.Version, Equals, 2)

	expires = time.Now().Add(2 * time.Hour)
	c.Assert(r.RemoveTargetWithExpires("foo.txt", expires), IsNil)
	c.Assert(r.Snapshot(CompressionTypeNone), IsNil)
	c.Assert(r.Timestamp(), IsNil)
	c.Assert(r.Commit(), IsNil)
	targets, err = r.targets()
	c.Assert(err, IsNil)
	c.Assert(targets.Expires.Unix(), Equals, expires.Round(time.Second).Unix())
	c.Assert(targets.Version, Equals, 3)

	expires = time.Now().Add(time.Hour)
	c.Assert(r.SnapshotWithExpires(CompressionTypeNone, expires), IsNil)
	c.Assert(r.Timestamp(), IsNil)
	c.Assert(r.Commit(), IsNil)
	snapshot, err := r.snapshot()
	c.Assert(err, IsNil)
	c.Assert(snapshot.Expires.Unix(), Equals, expires.Round(time.Second).Unix())
	c.Assert(snapshot.Version, Equals, 6)

	root, err = r.root()
	c.Assert(err, IsNil)
	c.Assert(snapshot.Meta["root.json"].Version, Equals, root.Version)
	c.Assert(snapshot.Meta["targets.json"].Version, Equals, targets.Version)

	c.Assert(r.Snapshot(CompressionTypeNone), IsNil)
	c.Assert(r.Timestamp(), IsNil)
	c.Assert(r.Commit(), IsNil)
	snapshot, err = r.snapshot()
	c.Assert(err, IsNil)
	c.Assert(snapshot.Version, Equals, 7)

	expires = time.Now().Add(10 * time.Minute)
	c.Assert(r.TimestampWithExpires(expires), IsNil)
	c.Assert(r.Commit(), IsNil)
	timestamp, err := r.timestamp()
	c.Assert(err, IsNil)
	c.Assert(timestamp.Expires.Unix(), Equals, expires.Round(time.Second).Unix())
	c.Assert(timestamp.Version, Equals, 8)

	c.Assert(r.Timestamp(), IsNil)
	c.Assert(r.Commit(), IsNil)
	timestamp, err = r.timestamp()
	c.Assert(err, IsNil)
	c.Assert(timestamp.Version, Equals, 9)
	c.Assert(timestamp.Meta["snapshot.json"].Version, Equals, snapshot.Version)
}

func (rs *RepoSuite) TestHashAlgorithm(c *C) {
	files := map[string][]byte{"foo.txt": []byte("foo")}
	local := MemoryStore(make(map[string]json.RawMessage), files)
	manager := keystore.NewMemoryKeysManager()

	type hashTest struct {
		args     []string
		expected []string
	}
	for _, test := range []hashTest{
		{args: []string{}, expected: []string{"sha512"}},
		{args: []string{"sha256"}},
		{args: []string{"sha512", "sha256"}},
	} {
		// generate metadata with specific hash functions
		r, err := NewRepo(local, manager, test.args...)
		c.Assert(err, IsNil)
		genKey(c, r, "root")
		genKey(c, r, "targets")
		genKey(c, r, "snapshot")
		c.Assert(r.AddTarget("foo.txt", nil), IsNil)
		c.Assert(r.Snapshot(CompressionTypeNone), IsNil)
		c.Assert(r.Timestamp(), IsNil)

		// check metadata has correct hash functions
		if test.expected == nil {
			test.expected = test.args
		}
		targets, err := r.targets()
		c.Assert(err, IsNil)
		snapshot, err := r.snapshot()
		c.Assert(err, IsNil)
		timestamp, err := r.timestamp()
		c.Assert(err, IsNil)
		for name, file := range map[string]data.FileMeta{
			"foo.txt":       targets.Targets["foo.txt"].FileMeta,
			"root.json":     snapshot.Meta["root.json"].FileMeta,
			"targets.json":  snapshot.Meta["targets.json"].FileMeta,
			"snapshot.json": timestamp.Meta["snapshot.json"].FileMeta,
		} {
			for _, hashAlgorithm := range test.expected {
				if _, ok := file.Hashes[hashAlgorithm]; !ok {
					c.Fatalf("expected %s hash to contain hash func %s, got %s", name, hashAlgorithm, file.HashAlgorithms())
				}
			}
		}
	}
}

func testPassphraseFunc(p []byte) util.PassphraseFunc {
	return func(string, bool) ([]byte, error) { return p, nil }
}

func (rs *RepoSuite) TestKeyPersistence(c *C) {
	tmp := newTmpDir(c)
	passphrase := []byte("s3cr3t")

	manager := keystore.NewLocalKeysManager(tmp.path, testPassphraseFunc(passphrase))

	assertKeys := func(role string, enc bool, expected []*keystore.PrivateKey) {
		keysJSON := tmp.readFile("keys/" + role + ".json")
		pk := &keystore.PersistedKeys{}
		c.Assert(json.Unmarshal(keysJSON, pk), IsNil)

		// check the persisted keys are correct
		var actual []*keystore.PrivateKey
		if enc {
			c.Assert(pk.Encrypted, Equals, true)
			decrypted, err := encrypted.Decrypt(pk.Data, passphrase)
			c.Assert(err, IsNil)
			c.Assert(json.Unmarshal(decrypted, &actual), IsNil)
		} else {
			c.Assert(pk.Encrypted, Equals, false)
			c.Assert(json.Unmarshal(pk.Data, &actual), IsNil)
		}
		c.Assert(actual, HasLen, len(expected))
		for i, key := range expected {
			c.Assert(expected[i], DeepEquals, key)
		}

		// check GetKeys is correct
		signers, err := manager.GetPrivateKeyHandles(role)
		c.Assert(err, IsNil)
		c.Assert(signers, HasLen, len(expected))
		for i, s := range signers {
			c.Assert(s.IDs(), DeepEquals, expected[i].PublicData().IDs())
		}
	}

	// save a key and check it gets encrypted
	key, err := keystore.GenerateEd25519Key()
	c.Assert(err, IsNil)
	c.Assert(manager.SavePrivateKey("root", key), IsNil)
	assertKeys("root", true, []*keystore.PrivateKey{key})

	// save another key and check it gets added to the existing keys
	newKey, err := keystore.GenerateEd25519Key()
	c.Assert(err, IsNil)
	c.Assert(manager.SavePrivateKey("root", newKey), IsNil)
	assertKeys("root", true, []*keystore.PrivateKey{key, newKey})

	// check saving a key to an encrypted file without a passphrase fails
	insecureManager := keystore.NewLocalKeysManager(tmp.path, nil)
	key, err = keystore.GenerateEd25519Key()
	c.Assert(err, IsNil)
	c.Assert(insecureManager.SavePrivateKey("root", key), Equals, keystore.ErrPassphraseRequired{"root"})

	// save a key to an insecure store and check it is not encrypted
	key, err = keystore.GenerateEd25519Key()
	c.Assert(err, IsNil)
	c.Assert(insecureManager.SavePrivateKey("targets", key), IsNil)
	assertKeys("targets", false, []*keystore.PrivateKey{key})
}

func (rs *RepoSuite) TestManageMultipleTargets(c *C) {
	tmp := newTmpDir(c)
	local := FileSystemStore(tmp.path)
	manager := keystore.NewLocalKeysManager(tmp.path, nil)
	r, err := NewRepo(local, manager)
	c.Assert(err, IsNil)
	// don't use consistent snapshots to make the checks simpler
	c.Assert(r.Init(false), IsNil)
	genKey(c, r, "root")
	genKey(c, r, "targets")
	genKey(c, r, "snapshot")
	genKey(c, r, "timestamp")

	assertRepoTargets := func(paths ...string) {
		t, err := r.targets()
		c.Assert(err, IsNil)
		for _, path := range paths {
			if _, ok := t.Targets[path]; !ok {
				c.Fatalf("missing target file: %s", path)
			}
		}
	}

	// adding and committing multiple files moves correct targets from staged -> repository
	tmp.writeStagedTarget("foo.txt", "foo")
	tmp.writeStagedTarget("bar.txt", "bar")
	c.Assert(r.AddTargets([]string{"foo.txt", "bar.txt"}, nil), IsNil)
	c.Assert(r.Snapshot(CompressionTypeNone), IsNil)
	c.Assert(r.Timestamp(), IsNil)
	c.Assert(r.Commit(), IsNil)
	assertRepoTargets("foo.txt", "bar.txt")
	tmp.assertExists("repository/targets/foo.txt")
	tmp.assertExists("repository/targets/bar.txt")

	// adding all targets moves them all from staged -> repository
	count := 10
	files := make([]string, count)
	for i := 0; i < count; i++ {
		files[i] = fmt.Sprintf("file%d.txt", i)
		tmp.writeStagedTarget(files[i], "data")
	}
	c.Assert(r.AddTargets(nil, nil), IsNil)
	c.Assert(r.Snapshot(CompressionTypeNone), IsNil)
	c.Assert(r.Timestamp(), IsNil)
	c.Assert(r.Commit(), IsNil)
	tmp.assertExists("repository/targets/foo.txt")
	tmp.assertExists("repository/targets/bar.txt")
	assertRepoTargets(files...)
	for _, file := range files {
		tmp.assertExists("repository/targets/" + file)
	}
	tmp.assertEmpty("staged/targets")
	tmp.assertEmpty("staged")

	// removing all targets removes them from the repository and targets.json
	c.Assert(r.RemoveTargets(nil), IsNil)
	c.Assert(r.Snapshot(CompressionTypeNone), IsNil)
	c.Assert(r.Timestamp(), IsNil)
	c.Assert(r.Commit(), IsNil)
	tmp.assertEmpty("repository/targets")
	t, err := r.targets()
	c.Assert(err, IsNil)
	c.Assert(t.Targets, HasLen, 0)
}

func (rs *RepoSuite) TestCustomTargetMetadata(c *C) {
	files := map[string][]byte{
		"foo.txt": []byte("foo"),
		"bar.txt": []byte("bar"),
		"baz.txt": []byte("baz"),
	}
	local := MemoryStore(make(map[string]json.RawMessage), files)
	manager := keystore.NewMemoryKeysManager()
	r, err := NewRepo(local, manager)
	c.Assert(err, IsNil)

	custom := json.RawMessage(`{"foo":"bar"}`)
	assertCustomMeta := func(file string, custom *json.RawMessage) {
		t, err := r.targets()
		c.Assert(err, IsNil)
		target, ok := t.Targets[file]
		if !ok {
			c.Fatalf("missing target file: %s", file)
		}
		c.Assert(target.Custom, DeepEquals, custom)
	}

	// check custom metadata gets added to the target
	c.Assert(r.AddTarget("foo.txt", custom), IsNil)
	assertCustomMeta("foo.txt", &custom)

	// check adding bar.txt with no metadata doesn't affect foo.txt
	c.Assert(r.AddTarget("bar.txt", nil), IsNil)
	assertCustomMeta("bar.txt", nil)
	assertCustomMeta("foo.txt", &custom)

	// check adding all files with no metadata doesn't reset existing metadata
	c.Assert(r.AddTargets(nil, nil), IsNil)
	assertCustomMeta("baz.txt", nil)
	assertCustomMeta("bar.txt", nil)
	assertCustomMeta("foo.txt", &custom)
}<|MERGE_RESOLUTION|>--- conflicted
+++ resolved
@@ -4,25 +4,17 @@
 	"encoding/json"
 	"errors"
 	"fmt"
-	"github.com/flynn/go-tuf/keystore"
+	"github.com/theupdateframework/go-tuf/keystore"
 	"io/ioutil"
 	"os"
 	"path/filepath"
 	"testing"
 	"time"
 
-<<<<<<< HEAD
 	"github.com/theupdateframework/go-tuf/data"
 	"github.com/theupdateframework/go-tuf/encrypted"
-	"github.com/theupdateframework/go-tuf/sign"
 	"github.com/theupdateframework/go-tuf/util"
 	"github.com/theupdateframework/go-tuf/verify"
-=======
-	"github.com/flynn/go-tuf/data"
-	"github.com/flynn/go-tuf/encrypted"
-	"github.com/flynn/go-tuf/util"
-	"github.com/flynn/go-tuf/verify"
->>>>>>> 8be1470e
 	"golang.org/x/crypto/ed25519"
 	. "gopkg.in/check.v1"
 )
@@ -39,8 +31,8 @@
 }
 
 func (RepoSuite) TestNewRepoIndent(c *C) {
-	testNewRepo(c, func(local LocalStore, hashAlgorithms ...string) (*Repo, error) {
-		return NewRepoIndent(local, "", "\t")
+	testNewRepo(c, func(local LocalStore, manager keystore.KeysManager, hashAlgorithms ...string) (*Repo, error) {
+		return NewRepoIndent(local, keystore.NewMemoryKeysManager(), "", "\t")
 	})
 }
 
@@ -49,7 +41,7 @@
 	c.Assert(root.UniqueKeys()[role], HasLen, num)
 }
 
-func testNewRepo(c *C, newRepo func(local LocalStore, hashAlgorithms ...string) (*Repo, error)) {
+func testNewRepo(c *C, newRepo func(local LocalStore, manager keystore.KeysManager, hashAlgorithms ...string) (*Repo, error)) {
 	meta := map[string]json.RawMessage{
 		"root.json": []byte(`{
 		  "signed": {
@@ -89,15 +81,10 @@
 		  "signatures": []
 		}`),
 	}
-<<<<<<< HEAD
-	local := MemoryStore(meta, nil)
-	r, err := newRepo(local)
-=======
 	localStore := MemoryStore(meta, nil)
 	manager := keystore.NewMemoryKeysManager()
 
 	r, err := NewRepo(localStore, manager)
->>>>>>> 8be1470e
 	c.Assert(err, IsNil)
 
 	root, err := r.root()
@@ -203,10 +190,10 @@
 		c.Assert(role.KeyIDs, DeepEquals, util.StringSliceToSet(ids))
 
 		// check the key was saved correctly
-		localKeys, err := local.GetSigningKeys("root")
+		localKeys, err := manager.GetPrivateKeyHandles("root")
 		c.Assert(err, IsNil)
 		c.Assert(localKeys, HasLen, 1)
-		c.Assert(localKeys[0].IDs(), DeepEquals, ids)
+		c.Assert(localKeys[0].GetIDs(), DeepEquals, ids)
 
 		// check RootKeys() is correct
 		rootKeys, err := r.RootKeys()
@@ -219,7 +206,6 @@
 	rootKey := db.GetKey(ids[0])
 	c.Assert(rootKey, NotNil)
 
-<<<<<<< HEAD
 	// generate two targets keys
 	genKey(c, r, "targets")
 	genKey(c, r, "targets")
@@ -237,10 +223,6 @@
 	c.Assert(targetsRole.KeyIDs, HasLen, 2)
 	targetKeyIDs := make(map[string]struct{}, 2)
 	db, err = r.db()
-=======
-	// check the key was saved correctly
-	localKeys, err := manager.GetPrivateKeyHandles("root")
->>>>>>> 8be1470e
 	c.Assert(err, IsNil)
 	for _, id := range targetsRole.KeyIDs {
 		targetKeyIDs[id] = struct{}{}
@@ -262,13 +244,13 @@
 	c.Assert(rootKeys[0].IDs(), DeepEquals, rootKey.IDs())
 
 	// check the keys were saved correctly
-	localKeys, err := local.GetSigningKeys("targets")
+	localKeys, err := manager.GetPrivateKeyHandles("targets")
 	c.Assert(err, IsNil)
 	c.Assert(localKeys, HasLen, 2)
 	for _, key := range localKeys {
 		found := false
 		for _, id := range targetsRole.KeyIDs {
-			if key.ContainsID(id) {
+			if key.ContainsKeyID(id) {
 				found = true
 				break
 			}
@@ -306,27 +288,28 @@
 	c.Assert(stagedRoot.Roles, DeepEquals, root.Roles)
 }
 
-func addPrivateKey(c *C, r *Repo, role string, key *sign.PrivateKey) []string {
+func addPrivateKey(c *C, r *Repo, role string, key *keystore.PrivateKey) []string {
 	err := r.AddPrivateKey(role, key)
 	c.Assert(err, IsNil)
-	keyids := key.PublicData().IDs()
+	keyids := key.GetIDs()
 	c.Assert(len(keyids) > 0, Equals, true)
 	return keyids
 }
 
 func addGeneratedPrivateKey(c *C, r *Repo, role string) []string {
-	key, err := sign.GenerateEd25519Key()
+	key, err := keystore.GenerateEd25519Key()
 	c.Assert(err, IsNil)
 	return addPrivateKey(c, r, role, key)
 }
 
 func (rs *RepoSuite) TestAddPrivateKey(c *C) {
 	local := MemoryStore(make(map[string]json.RawMessage), nil)
-	r, err := NewRepo(local)
+	manager := keystore.NewMemoryKeysManager()
+	r, err := NewRepo(local, manager)
 	c.Assert(err, IsNil)
 
 	// generate a key for an unknown role
-	key, err := sign.GenerateEd25519Key()
+	key, err := keystore.GenerateEd25519Key()
 	c.Assert(err, IsNil)
 	err = r.AddPrivateKey("foo", key)
 	c.Assert(err, Equals, ErrInvalidRole{"foo"})
@@ -367,10 +350,10 @@
 		c.Assert(role.KeyIDs, DeepEquals, util.StringSliceToSet(ids))
 
 		// check the key was saved correctly
-		localKeys, err := local.GetSigningKeys("root")
+		localKeys, err := manager.GetPrivateKeyHandles("root")
 		c.Assert(err, IsNil)
 		c.Assert(localKeys, HasLen, 1)
-		c.Assert(localKeys[0].IDs(), DeepEquals, ids)
+		c.Assert(localKeys[0].GetIDs(), DeepEquals, ids)
 
 		// check RootKeys() is correct
 		rootKeys, err := r.RootKeys()
@@ -421,17 +404,13 @@
 	c.Assert(rootKeys[0].IDs(), DeepEquals, rootKey.IDs())
 
 	// check the keys were saved correctly
-<<<<<<< HEAD
-	localKeys, err := local.GetSigningKeys("targets")
-=======
-	localKeys, err = manager.GetPrivateKeyHandles("targets")
->>>>>>> 8be1470e
+	localKeys, err := manager.GetPrivateKeyHandles("targets")
 	c.Assert(err, IsNil)
 	c.Assert(localKeys, HasLen, 2)
 	for _, key := range localKeys {
 		found := false
 		for _, id := range targetsRole.KeyIDs {
-			if key.ContainsID(id) {
+			if key.ContainsKeyID(id) {
 				found = true
 				break
 			}
@@ -578,18 +557,18 @@
 	c.Assert(err, IsNil)
 	c.Assert(manager.SavePrivateKey("root", key), IsNil)
 	c.Assert(r.Sign("root.json"), IsNil)
-	checkSigIDs(key.PublicData().IDs()...)
+	checkSigIDs(key.GetIDs()...)
 
 	// signing again does not generate a duplicate signature
 	c.Assert(r.Sign("root.json"), IsNil)
-	checkSigIDs(key.PublicData().IDs()...)
+	checkSigIDs(key.GetIDs()...)
 
 	// signing with a new available key generates another signature
 	newKey, err := keystore.GenerateEd25519Key()
 	c.Assert(err, IsNil)
 	c.Assert(manager.SavePrivateKey("root", newKey), IsNil)
 	c.Assert(r.Sign("root.json"), IsNil)
-	checkSigIDs(append(key.PublicData().IDs(), newKey.PublicData().IDs()...)...)
+	checkSigIDs(append(key.GetIDs(), newKey.GetIDs()...)...)
 }
 
 func (rs *RepoSuite) TestCommit(c *C) {
@@ -663,7 +642,8 @@
 func (rs *RepoSuite) TestCommitVersions(c *C) {
 	files := map[string][]byte{"foo.txt": []byte("foo")}
 	local := MemoryStore(make(map[string]json.RawMessage), files)
-	r, err := NewRepo(local)
+	manager := keystore.NewMemoryKeysManager()
+	r, err := NewRepo(local, manager)
 	c.Assert(err, IsNil)
 
 	genKey(c, r, "root")
@@ -909,8 +889,9 @@
 	tmp := newTmpDir(c)
 
 	newRepo := func() *Repo {
-		local := FileSystemStore(tmp.path, nil)
-		r, err := NewRepo(local)
+		local := FileSystemStore(tmp.path)
+		manager := keystore.NewMemoryKeysManager()
+		r, err := NewRepo(local, manager)
 		c.Assert(err, IsNil)
 		return r
 	}
@@ -931,7 +912,7 @@
 	tmp := newTmpDir(c)
 	local := FileSystemStore(tmp.path)
 	manager := keystore.NewMemoryKeysManager()
-	r, err := NewRepo(local, manager, "sha512", "sha256")
+	r, err := NewRepo(local, manager,"sha512", "sha256")
 	c.Assert(err, IsNil)
 
 	genKey(c, r, "root")
@@ -1215,7 +1196,7 @@
 		c.Assert(err, IsNil)
 		c.Assert(signers, HasLen, len(expected))
 		for i, s := range signers {
-			c.Assert(s.IDs(), DeepEquals, expected[i].PublicData().IDs())
+			c.Assert(s.GetIDs(), DeepEquals, expected[i].GetIDs())
 		}
 	}
 

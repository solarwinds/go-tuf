package tuf

import (
	"bytes"
	"encoding/json"
	"io"
	"io/ioutil"
	"os"
	"path/filepath"
	"strings"

<<<<<<< HEAD
	"github.com/theupdateframework/go-tuf/data"
	"github.com/theupdateframework/go-tuf/encrypted"
	"github.com/theupdateframework/go-tuf/sign"
	"github.com/theupdateframework/go-tuf/util"
=======
	"github.com/flynn/go-tuf/data"
	"github.com/flynn/go-tuf/util"
>>>>>>> 8be1470e
)

func MemoryStore(meta map[string]json.RawMessage, files map[string][]byte) LocalStore {
	if meta == nil {
		meta = make(map[string]json.RawMessage)
	}
	return &memoryStore{
<<<<<<< HEAD
		meta:       meta,
		stagedMeta: make(map[string]json.RawMessage),
		files:      files,
		signers:    make(map[string][]sign.Signer),
=======
		meta:    meta,
		files:   files,
>>>>>>> 8be1470e
	}
}

var _ LocalStore = &memoryStore{}
type memoryStore struct {
<<<<<<< HEAD
	meta       map[string]json.RawMessage
	stagedMeta map[string]json.RawMessage
	files      map[string][]byte
	signers    map[string][]sign.Signer
=======
	meta    map[string]json.RawMessage
	files   map[string][]byte
>>>>>>> 8be1470e
}

func (m *memoryStore) GetMeta() (map[string]json.RawMessage, error) {
	meta := make(map[string]json.RawMessage, len(m.meta)+len(m.stagedMeta))
	for key, value := range m.meta {
		meta[key] = value
	}
	for key, value := range m.stagedMeta {
		meta[key] = value
	}
	return meta, nil
}

func (m *memoryStore) SetMeta(name string, meta json.RawMessage) error {
	m.stagedMeta[name] = meta
	return nil
}

func (m *memoryStore) WalkStagedTargets(paths []string, targetsFn targetsWalkFunc) error {
	if len(paths) == 0 {
		for path, data := range m.files {
			if err := targetsFn(path, bytes.NewReader(data)); err != nil {
				return err
			}
		}
		return nil
	}

	for _, path := range paths {
		data, ok := m.files[path]
		if !ok {
			return ErrFileNotFound{path}
		}
		if err := targetsFn(path, bytes.NewReader(data)); err != nil {
			return err
		}
	}
	return nil
}

func (m *memoryStore) Commit(consistentSnapshot bool, versions map[string]int, hashes map[string]data.Hashes) error {
	for name, meta := range m.stagedMeta {
		paths := computeMetadataPaths(consistentSnapshot, name, versions)
		for _, path := range paths {
			m.meta[path] = meta
		}
	}
	return nil
}

func (m *memoryStore) Clean() error {
	return nil
}

func FileSystemStore(dir string) LocalStore {
	return &fileSystemStore{
		dir:            dir,
	}
}

type fileSystemStore struct {
	dir            string
}

func (f *fileSystemStore) repoDir() string {
	return filepath.Join(f.dir, "repository")
}

func (f *fileSystemStore) stagedDir() string {
	return filepath.Join(f.dir, "staged")
}

func (f *fileSystemStore) GetMeta() (map[string]json.RawMessage, error) {
	meta := make(map[string]json.RawMessage)
	var err error
	notExists := func(path string) bool {
		_, err := os.Stat(path)
		return os.IsNotExist(err)
	}
	for _, name := range topLevelManifests {
		path := filepath.Join(f.stagedDir(), name)
		if notExists(path) {
			path = filepath.Join(f.repoDir(), name)
			if notExists(path) {
				continue
			}
		}
		meta[name], err = ioutil.ReadFile(path)
		if err != nil {
			return nil, err
		}
	}
	return meta, nil
}

func (f *fileSystemStore) SetMeta(name string, meta json.RawMessage) error {
	if err := f.createDirs(); err != nil {
		return err
	}
	if err := util.AtomicallyWriteFile(filepath.Join(f.stagedDir(), name), meta, 0644); err != nil {
		return err
	}
	return nil
}

func (f *fileSystemStore) createDirs() error {
	for _, dir := range []string{"keys", "repository", "staged/targets"} {
		if err := os.MkdirAll(filepath.Join(f.dir, dir), 0755); err != nil {
			return err
		}
	}
	return nil
}

func (f *fileSystemStore) WalkStagedTargets(paths []string, targetsFn targetsWalkFunc) error {
	if len(paths) == 0 {
		walkFunc := func(path string, info os.FileInfo, err error) error {
			if err != nil {
				return err
			}
			if info.IsDir() || !info.Mode().IsRegular() {
				return nil
			}
			rel, err := filepath.Rel(filepath.Join(f.stagedDir(), "targets"), path)
			if err != nil {
				return err
			}
			file, err := os.Open(path)
			if err != nil {
				return err
			}
			defer file.Close()
			return targetsFn(rel, file)
		}
		return filepath.Walk(filepath.Join(f.stagedDir(), "targets"), walkFunc)
	}

	// check all the files exist before processing any files
	for _, path := range paths {
		realPath := filepath.Join(f.stagedDir(), "targets", path)
		if _, err := os.Stat(realPath); err != nil {
			if os.IsNotExist(err) {
				return ErrFileNotFound{realPath}
			}
			return err
		}
	}

	for _, path := range paths {
		realPath := filepath.Join(f.stagedDir(), "targets", path)
		file, err := os.Open(realPath)
		if err != nil {
			if os.IsNotExist(err) {
				return ErrFileNotFound{realPath}
			}
			return err
		}
		err = targetsFn(path, file)
		file.Close()
		if err != nil {
			return err
		}
	}
	return nil
}

func (f *fileSystemStore) createRepoFile(path string) (*os.File, error) {
	dst := filepath.Join(f.repoDir(), path)
	if err := os.MkdirAll(filepath.Dir(dst), 0755); err != nil {
		return nil, err
	}
	return os.Create(dst)
}

func (f *fileSystemStore) Commit(consistentSnapshot bool, versions map[string]int, hashes map[string]data.Hashes) error {
	isTarget := func(path string) bool {
		return strings.HasPrefix(path, "targets/")
	}
	copyToRepo := func(path string, info os.FileInfo, err error) error {
		if err != nil {
			return err
		}
		if info.IsDir() || !info.Mode().IsRegular() {
			return nil
		}
		rel, err := filepath.Rel(f.stagedDir(), path)
		if err != nil {
			return err
		}

		var paths []string
		if isTarget(rel) {
			paths = computeTargetPaths(consistentSnapshot, rel, hashes)
		} else {
			paths = computeMetadataPaths(consistentSnapshot, rel, versions)
		}
		var files []io.Writer
		for _, path := range paths {
			file, err := f.createRepoFile(path)
			if err != nil {
				return err
			}
			defer file.Close()
			files = append(files, file)
		}
		staged, err := os.Open(path)
		if err != nil {
			return err
		}
		defer staged.Close()
		if _, err = io.Copy(io.MultiWriter(files...), staged); err != nil {
			return err
		}
		return nil
	}
	needsRemoval := func(path string) bool {
		if consistentSnapshot {
			// strip out the hash
			name := strings.SplitN(filepath.Base(path), ".", 2)
			if len(name) != 2 || name[1] == "" {
				return false
			}
			path = filepath.Join(filepath.Dir(path), name[1])
		}
		_, ok := hashes[path]
		return !ok
	}
	removeFile := func(path string, info os.FileInfo, err error) error {
		if err != nil {
			return err
		}
		rel, err := filepath.Rel(f.repoDir(), path)
		if err != nil {
			return err
		}
		if !info.IsDir() && isTarget(rel) && needsRemoval(rel) {
			if err := os.Remove(path); err != nil {
				// TODO: log / handle error
			}
			// TODO: remove empty directory
		}
		return nil
	}
	if err := filepath.Walk(f.stagedDir(), copyToRepo); err != nil {
		return err
	}
	if err := filepath.Walk(f.repoDir(), removeFile); err != nil {
		return err
	}
	return f.Clean()
}

<<<<<<< HEAD
func (f *fileSystemStore) GetSigningKeys(role string) ([]sign.Signer, error) {
	if keys, ok := f.signers[role]; ok {
		return keys, nil
	}
	keys, _, err := f.loadKeys(role)
	if err != nil {
		if os.IsNotExist(err) {
			return nil, nil
		}
		return nil, err
	}
	f.signers[role] = f.privateKeySigners(keys)
	return f.signers[role], nil
}

func (f *fileSystemStore) SavePrivateKey(role string, key *sign.PrivateKey) error {
	if err := f.createDirs(); err != nil {
		return err
	}

	// add the key to the existing keys (if any)
	keys, pass, err := f.loadKeys(role)
	if err != nil && !os.IsNotExist(err) {
		return err
	}
	keys = append(keys, key)

	// if loadKeys didn't return a passphrase (because no keys yet exist)
	// and passphraseFunc is set, get the passphrase so the keys file can
	// be encrypted later (passphraseFunc being nil indicates the keys file
	// should not be encrypted)
	if pass == nil && f.passphraseFunc != nil {
		pass, err = f.passphraseFunc(role, true)
		if err != nil {
			return err
		}
	}

	pk := &persistedKeys{}
	if pass != nil {
		pk.Data, err = encrypted.Marshal(keys, pass)
		if err != nil {
			return err
		}
		pk.Encrypted = true
	} else {
		pk.Data, err = json.MarshalIndent(keys, "", "\t")
		if err != nil {
			return err
		}
	}
	data, err := json.MarshalIndent(pk, "", "\t")
	if err != nil {
		return err
	}
	if err := util.AtomicallyWriteFile(f.keysPath(role), append(data, '\n'), 0600); err != nil {
		return err
	}
	f.signers[role] = f.privateKeySigners(keys)
	return nil
}

func (f *fileSystemStore) privateKeySigners(keys []*sign.PrivateKey) []sign.Signer {
	res := make([]sign.Signer, len(keys))
	for i, k := range keys {
		res[i] = k.Signer()
	}
	return res
}

// loadKeys loads keys for the given role and returns them along with the
// passphrase (if read) so that callers don't need to re-read it.
func (f *fileSystemStore) loadKeys(role string) ([]*sign.PrivateKey, []byte, error) {
	file, err := os.Open(f.keysPath(role))
	if err != nil {
		return nil, nil, err
	}
	defer file.Close()

	pk := &persistedKeys{}
	if err := json.NewDecoder(file).Decode(pk); err != nil {
		return nil, nil, err
	}

	var keys []*sign.PrivateKey
	if !pk.Encrypted {
		if err := json.Unmarshal(pk.Data, &keys); err != nil {
			return nil, nil, err
		}
		return keys, nil, nil
	}

	// the keys are encrypted so cannot be loaded if passphraseFunc is not set
	if f.passphraseFunc == nil {
		return nil, nil, ErrPassphraseRequired{role}
	}

	// try the empty string as the password first
	pass := []byte("")
	if err := encrypted.Unmarshal(pk.Data, &keys, pass); err != nil {
		pass, err = f.passphraseFunc(role, false)
		if err != nil {
			return nil, nil, err
		}
		if err = encrypted.Unmarshal(pk.Data, &keys, pass); err != nil {
			return nil, nil, err
		}
	}
	return keys, pass, nil
}

func (f *fileSystemStore) keysPath(role string) string {
	return filepath.Join(f.dir, "keys", role+".json")
}
=======
>>>>>>> 8be1470e

func (f *fileSystemStore) Clean() error {
	_, err := os.Stat(filepath.Join(f.repoDir(), "root.json"))
	if os.IsNotExist(err) {
		return ErrNewRepository
	} else if err != nil {
		return err
	}
	if err := os.RemoveAll(f.stagedDir()); err != nil {
		return err
	}
	return os.MkdirAll(filepath.Join(f.stagedDir(), "targets"), 0755)
}

func computeTargetPaths(consistentSnapshot bool, name string, hashes map[string]data.Hashes) []string {
	if consistentSnapshot {
		return util.HashedPaths(name, hashes[name])
	} else {
		return []string{name}
	}
}

func computeMetadataPaths(consistentSnapshot bool, name string, versions map[string]int) []string {
	copyVersion := false

	switch name {
	case "root.json":
		copyVersion = true
	case "timestamp.json":
		copyVersion = false
	default:
		if consistentSnapshot {
			copyVersion = true
		} else {
			copyVersion = false
		}
	}

	paths := []string{name}
	if copyVersion {
		paths = append(paths, util.VersionedPath(name, versions[name]))
	}

	return paths
}<|MERGE_RESOLUTION|>--- conflicted
+++ resolved
@@ -9,15 +9,8 @@
 	"path/filepath"
 	"strings"
 
-<<<<<<< HEAD
 	"github.com/theupdateframework/go-tuf/data"
-	"github.com/theupdateframework/go-tuf/encrypted"
-	"github.com/theupdateframework/go-tuf/sign"
 	"github.com/theupdateframework/go-tuf/util"
-=======
-	"github.com/flynn/go-tuf/data"
-	"github.com/flynn/go-tuf/util"
->>>>>>> 8be1470e
 )
 
 func MemoryStore(meta map[string]json.RawMessage, files map[string][]byte) LocalStore {
@@ -25,29 +18,17 @@
 		meta = make(map[string]json.RawMessage)
 	}
 	return &memoryStore{
-<<<<<<< HEAD
 		meta:       meta,
 		stagedMeta: make(map[string]json.RawMessage),
 		files:      files,
-		signers:    make(map[string][]sign.Signer),
-=======
-		meta:    meta,
-		files:   files,
->>>>>>> 8be1470e
 	}
 }
 
 var _ LocalStore = &memoryStore{}
 type memoryStore struct {
-<<<<<<< HEAD
 	meta       map[string]json.RawMessage
 	stagedMeta map[string]json.RawMessage
 	files      map[string][]byte
-	signers    map[string][]sign.Signer
-=======
-	meta    map[string]json.RawMessage
-	files   map[string][]byte
->>>>>>> 8be1470e
 }
 
 func (m *memoryStore) GetMeta() (map[string]json.RawMessage, error) {
@@ -300,123 +281,110 @@
 	return f.Clean()
 }
 
-<<<<<<< HEAD
-func (f *fileSystemStore) GetSigningKeys(role string) ([]sign.Signer, error) {
-	if keys, ok := f.signers[role]; ok {
-		return keys, nil
-	}
-	keys, _, err := f.loadKeys(role)
-	if err != nil {
-		if os.IsNotExist(err) {
-			return nil, nil
-		}
-		return nil, err
-	}
-	f.signers[role] = f.privateKeySigners(keys)
-	return f.signers[role], nil
-}
-
-func (f *fileSystemStore) SavePrivateKey(role string, key *sign.PrivateKey) error {
-	if err := f.createDirs(); err != nil {
-		return err
-	}
-
-	// add the key to the existing keys (if any)
-	keys, pass, err := f.loadKeys(role)
-	if err != nil && !os.IsNotExist(err) {
-		return err
-	}
-	keys = append(keys, key)
-
-	// if loadKeys didn't return a passphrase (because no keys yet exist)
-	// and passphraseFunc is set, get the passphrase so the keys file can
-	// be encrypted later (passphraseFunc being nil indicates the keys file
-	// should not be encrypted)
-	if pass == nil && f.passphraseFunc != nil {
-		pass, err = f.passphraseFunc(role, true)
-		if err != nil {
-			return err
-		}
-	}
-
-	pk := &persistedKeys{}
-	if pass != nil {
-		pk.Data, err = encrypted.Marshal(keys, pass)
-		if err != nil {
-			return err
-		}
-		pk.Encrypted = true
-	} else {
-		pk.Data, err = json.MarshalIndent(keys, "", "\t")
-		if err != nil {
-			return err
-		}
-	}
-	data, err := json.MarshalIndent(pk, "", "\t")
-	if err != nil {
-		return err
-	}
-	if err := util.AtomicallyWriteFile(f.keysPath(role), append(data, '\n'), 0600); err != nil {
-		return err
-	}
-	f.signers[role] = f.privateKeySigners(keys)
-	return nil
-}
-
-func (f *fileSystemStore) privateKeySigners(keys []*sign.PrivateKey) []sign.Signer {
-	res := make([]sign.Signer, len(keys))
-	for i, k := range keys {
-		res[i] = k.Signer()
-	}
-	return res
-}
-
-// loadKeys loads keys for the given role and returns them along with the
-// passphrase (if read) so that callers don't need to re-read it.
-func (f *fileSystemStore) loadKeys(role string) ([]*sign.PrivateKey, []byte, error) {
-	file, err := os.Open(f.keysPath(role))
-	if err != nil {
-		return nil, nil, err
-	}
-	defer file.Close()
-
-	pk := &persistedKeys{}
-	if err := json.NewDecoder(file).Decode(pk); err != nil {
-		return nil, nil, err
-	}
-
-	var keys []*sign.PrivateKey
-	if !pk.Encrypted {
-		if err := json.Unmarshal(pk.Data, &keys); err != nil {
-			return nil, nil, err
-		}
-		return keys, nil, nil
-	}
-
-	// the keys are encrypted so cannot be loaded if passphraseFunc is not set
-	if f.passphraseFunc == nil {
-		return nil, nil, ErrPassphraseRequired{role}
-	}
-
-	// try the empty string as the password first
-	pass := []byte("")
-	if err := encrypted.Unmarshal(pk.Data, &keys, pass); err != nil {
-		pass, err = f.passphraseFunc(role, false)
-		if err != nil {
-			return nil, nil, err
-		}
-		if err = encrypted.Unmarshal(pk.Data, &keys, pass); err != nil {
-			return nil, nil, err
-		}
-	}
-	return keys, pass, nil
-}
-
-func (f *fileSystemStore) keysPath(role string) string {
-	return filepath.Join(f.dir, "keys", role+".json")
-}
-=======
->>>>>>> 8be1470e
+//
+//foo bar baz - this got moved but changed
+//
+//func (f *fileSystemStore) SavePrivateKey(role string, key *sign.PrivateKey) error {
+//	if err := f.createDirs(); err != nil {
+//		return err
+//	}
+//
+//	// add the key to the existing keys (if any)
+//	keys, pass, err := f.loadKeys(role)
+//	if err != nil && !os.IsNotExist(err) {
+//		return err
+//	}
+//	keys = append(keys, key)
+//
+//	// if loadKeys didn't return a passphrase (because no keys yet exist)
+//	// and passphraseFunc is set, get the passphrase so the keys file can
+//	// be encrypted later (passphraseFunc being nil indicates the keys file
+//	// should not be encrypted)
+//	if pass == nil && f.passphraseFunc != nil {
+//		pass, err = f.passphraseFunc(role, true)
+//		if err != nil {
+//			return err
+//		}
+//	}
+//
+//	pk := &persistedKeys{}
+//	if pass != nil {
+//		pk.Data, err = encrypted.Marshal(keys, pass)
+//		if err != nil {
+//			return err
+//		}
+//		pk.Encrypted = true
+//	} else {
+//		pk.Data, err = json.MarshalIndent(keys, "", "\t")
+//		if err != nil {
+//			return err
+//		}
+//	}
+//	data, err := json.MarshalIndent(pk, "", "\t")
+//	if err != nil {
+//		return err
+//	}
+//	if err := util.AtomicallyWriteFile(f.keysPath(role), append(data, '\n'), 0600); err != nil {
+//		return err
+//	}
+//	f.signers[role] = f.privateKeySigners(keys)
+//	return nil
+//}
+//
+//func (f *fileSystemStore) privateKeySigners(keys []*sign.PrivateKey) []sign.Signer {
+//	res := make([]sign.Signer, len(keys))
+//	for i, k := range keys {
+//		res[i] = k.Signer()
+//	}
+//	return res
+//}
+//
+//// loadKeys loads keys for the given role and returns them along with the
+//// passphrase (if read) so that callers don't need to re-read it.
+//func (f *fileSystemStore) loadKeys(role string) ([]*sign.PrivateKey, []byte, error) {
+//	file, err := os.Open(f.keysPath(role))
+//	if err != nil {
+//		return nil, nil, err
+//	}
+//	defer file.Close()
+//
+//	pk := &persistedKeys{}
+//	if err := json.NewDecoder(file).Decode(pk); err != nil {
+//		return nil, nil, err
+//	}
+//
+//	var keys []*sign.PrivateKey
+//	if !pk.Encrypted {
+//		if err := json.Unmarshal(pk.Data, &keys); err != nil {
+//			return nil, nil, err
+//		}
+//		return keys, nil, nil
+//	}
+//
+//	// the keys are encrypted so cannot be loaded if passphraseFunc is not set
+//	if f.passphraseFunc == nil {
+//		return nil, nil, ErrPassphraseRequired{role}
+//	}
+//
+//	// try the empty string as the password first
+//	pass := []byte("")
+//	if err := encrypted.Unmarshal(pk.Data, &keys, pass); err != nil {
+//		pass, err = f.passphraseFunc(role, false)
+//		if err != nil {
+//			return nil, nil, err
+//		}
+//		if err = encrypted.Unmarshal(pk.Data, &keys, pass); err != nil {
+//			return nil, nil, err
+//		}
+//	}
+//	return keys, pass, nil
+//}
+//
+//func (f *fileSystemStore) keysPath(role string) string {
+//	return filepath.Join(f.dir, "keys", role+".json")
+//}
+//
+//foo bar baz - this got moved but changed
 
 func (f *fileSystemStore) Clean() error {
 	_, err := os.Stat(filepath.Join(f.repoDir(), "root.json"))

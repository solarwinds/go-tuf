--- conflicted
+++ resolved
@@ -2,15 +2,11 @@
 
 import (
 	"fmt"
+	"github.com/theupdateframework/go-tuf/data"
 	"time"
 
 	"github.com/flynn/go-docopt"
-<<<<<<< HEAD
 	"github.com/theupdateframework/go-tuf"
-=======
-	"github.com/flynn/go-tuf"
-	"github.com/flynn/go-tuf/data"
->>>>>>> 8be1470e
 )
 
 func init() {
@@ -35,7 +31,7 @@
 
 func cmdGenKey(args *docopt.Args, repo *tuf.Repo) error {
 	role := args.String["<role>"]
-	var keyids []string
+	var keyIds []string
 	var err error
 	var keyType string
 
@@ -48,20 +44,14 @@
 		if err != nil {
 			return err
 		}
-<<<<<<< HEAD
-		keyids, err = repo.GenKeyWithExpires(role, expires)
+		keyIds, err = repo.GenKeyWithTypeAndExpires(role, keyType, expires)
 	} else {
-		keyids, err = repo.GenKey(role)
-=======
-		id, err = repo.GenKeyWithTypeAndExpires(role, keyType, expires)
-	} else {
-		id, err = repo.GenKeyWithType(role,keyType)
->>>>>>> 8be1470e
+		keyIds, err = repo.GenKeyWithType(role,keyType)
 	}
 	if err != nil {
 		return err
 	}
-	for _, id := range keyids {
+	for _, id := range keyIds {
 		fmt.Println("Generated", role, "key with ID", id)
 	}
 	return nil
